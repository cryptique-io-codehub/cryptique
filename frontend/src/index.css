<<<<<<< HEAD
@tailwind base;
@tailwind components;
@tailwind utilities;
=======
/* App.css */
@import "tailwindcss";
:root {
    --primary-color: #5d4b8c;
    --secondary-color: #f0deac;
    --dark-bg: purple;
    --text-color: #333;
    --light-color: #fff;
    --border-radius: 12px;
    --box-shadow: 0 4px 12px rgba(0, 0, 0, 0.1);
  }
  
  body {
    margin: 0;
    padding: 0;
    box-sizing: border-box;
    font-family: 'Segoe UI', Tahoma, Geneva, Verdana, sans-serif;
  }
  
  .app {
    display: flex;
    height: 100vh;
    overflow: hidden;
  }
  
  .left-panel {
    flex: 1;
    background-color: var(--dark-bg);
    display: flex;
    align-items: center;
    justify-content: center;
    position: relative;
    /* Background image styling */
    background-image: url('Phone screen (1).png');
    background-size: cover;
    background-position: center;
    background-repeat: no-repeat;
    overflow: hidden;
  }
  
  /* Add an overlay to ensure text visibility */
  .left-panel::before {
    content: '';
    position: absolute;
    top: 0;
    left: 0;
    right: 0;
    bottom: 0;
    background: rgba(20, 19, 51, 0.85); /* Dark overlay with opacity */
    z-index: 1;
  }
  
  .phone-container {
    position: relative;
    width: 300px;
    height: 600px;
    z-index: 2; /* Place above the overlay */
  }
  
  .phone {
    width: 100%;
    height: 100%;
    background-color: rgba(20, 19, 51, 0.5); /* Semi-transparent background */
    border-radius: 40px;
    box-shadow: var(--box-shadow);
    display: flex;
    align-items: center;
    justify-content: center;
    overflow: hidden;
    backdrop-filter: blur(5px); /* Apply blur effect */
    border: 1px solid rgba(255, 255, 255, 0.1); /* Subtle border */
  }
  
  .app-logo {
    width: 120px;
    height: 120px;
    background-color: var(--secondary-color);
    border-radius: 20px;
    display: flex;
    align-items: center;
    justify-content: center;
    position: relative;
    box-shadow: 0 0 30px rgba(240, 222, 172, 0.6);
  }
  
  .logo-letter {
    font-size: 70px;
    font-weight: bold;
    color: var(--primary-color);
  }
  
  .logo-border {
    position: absolute;
    width: 100%;
    height: 100%;
    border: 4px solid var(--primary-color);
    border-radius: 18px;
  }
  
  .right-panel {
    flex: 1;
    background-color: var(--light-color);
    display: flex;
    align-items: center;
    justify-content: center;
  }
  
  .form-container {
    width: 80%;
    max-width: 420px;
  }
  
  .header {
    margin-bottom: 30px;
  }
  
  .header h1 {
    font-size: 32px;
    font-weight: 600;
    color: var(--text-color);
    margin-bottom: 10px;
  }
  
  .signup-option {
    display: flex;
    justify-content: flex-end;
    margin-bottom: 20px;
  }
  
  .signup-option p {
    color: var(--text-color);
    font-size: 14px;
  }
  
  .signup-option a {
    color: var(--primary-color);
    text-decoration: none;
    font-weight: 600;
    margin-left: 5px;
  }
  
  .social-login {
    display: flex;
    justify-content: center;
    margin-bottom: 20px;
  }
  
  .google-btn {
    display: flex;
    align-items: center;
    justify-content: center;
    width: 100%;
    padding: 12px;
    border-radius: 50px;
    border: 1px solid #ddd;
    background-color: var(--light-color);
    cursor: pointer;
    transition: background-color 0.3s;
  }
  
  .google-btn:hover {
    background-color: #f5f5f5;
  }
  
  .google-icon {
    margin-right: 10px;
  }
  
  .or-divider {
    display: flex;
    align-items: center;
    margin: 20px 0;
  }
  
  .line {
    flex: 1;
    height: 1px;
    background-color: #ddd;
  }
  
  .or-text {
    padding: 0 15px;
    color: #999;
    font-size: 14px;
  }
  
  .form-group {
    margin-bottom: 20px;
  }
  
  .form-group label {
    display: block;
    margin-bottom: 8px;
    font-size: 14px;
    color: var(--text-color);
  }
  
  .form-group input {
    width: 100%;
    padding: 12px 15px;
    border: 1px solid #ddd;
    border-radius: 8px;
    font-size: 16px;
    transition: border-color 0.3s;
  }
  
  .form-group input:focus {
    outline: none;
    border-color: var(--primary-color);
  }
  
  .password-input-container {
    position: relative;
  }
  
  .password-toggle {
    position: absolute;
    right: 15px;
    top: 50%;
    transform: translateY(-50%);
    cursor: pointer;
    color: #999;
    font-size: 14px;
    background: none;
    border: none;
  }
  
  .forgot-password {
    display: flex;
    justify-content: flex-end;
    margin-bottom: 20px;
  }
  
  .forgot-password a {
    color: var(--primary-color);
    text-decoration: none;
    font-size: 14px;
    font-weight: 600;
  }
  
  .submit-btn {
    width: 100%;
    padding: 14px;
    border: none;
    border-radius: 8px;
    background-color: #ccc;
    color: var(--light-color);
    font-size: 16px;
    font-weight: 600;
    cursor: pointer;
    transition: background-color 0.3s;
  }
  
  .submit-btn.active {
    background-color: var(--primary-color);
  }
  
  .submit-btn.active:hover {
    background-color: #4a3c70;
  }
  
  .bottom-signup {
    margin-top: 20px;
    text-align: center;
  }
  
  .bottom-signup p {
    color: var(--text-color);
    font-size: 14px;
  }
  
  .bottom-signup a {
    color: var(--primary-color);
    text-decoration: none;
    font-weight: 600;
    margin-left: 5px;
  }
  
  .terms-privacy {
    margin-top: 20px;
    text-align: center;
    font-size: 12px;
    color: #666;
  }
  
  .terms-privacy a {
    color: var(--primary-color);
    text-decoration: none;
    font-weight: 600;
  }
  
  /* Responsive styles */
  @media (max-width: 768px) {
    .app {
      flex-direction: column;
    }
  
    .left-panel {
      flex: 0 0 200px;
    }
  
    .phone-container {
      width: 180px;
      height: 180px;
    }
  
    .app-logo {
      width: 80px;
      height: 80px;
    }
  
    .logo-letter {
      font-size: 40px;
    }
  
    .right-panel {
      flex: 1;
    }
  
    .form-container {
      width: 90%;
    }
  }
>>>>>>> bef6c532
<|MERGE_RESOLUTION|>--- conflicted
+++ resolved
@@ -1,10 +1,9 @@
-<<<<<<< HEAD
+/* App.css */
+@import "tailwindcss";
+
 @tailwind base;
 @tailwind components;
 @tailwind utilities;
-=======
-/* App.css */
-@import "tailwindcss";
 :root {
     --primary-color: #5d4b8c;
     --secondary-color: #f0deac;
@@ -325,5 +324,4 @@
     .form-container {
       width: 90%;
     }
-  }
->>>>>>> bef6c532
+  }