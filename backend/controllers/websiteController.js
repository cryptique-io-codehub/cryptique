--- conflicted
+++ resolved
@@ -85,30 +85,11 @@
     }
 }
 
-exports.getWebsitesOfTeam = async (req, res) => {
-    try {
-        const { teamName } = req.body;
-        if (!teamName) return res.status(400).json({ message: "Required fields are missing" });
-
-        const team = await Team.findOne({ name: teamName }).populate('websites');
-        if (!team) return res.status(404).json({ message: "Team not found" });
-
-        return res.status(200).json({ message: "Websites fetched successfully", websites: team.websites });
-    } catch (e) {
-        console.error("Error while fetching websites", e);
-        res.status(500).json({ message: 'Error while fetching websites', error: e.message });
-    }
-}
+
 
 exports.verify = async (req, res) => {
     try {
         const { Domain, siteId } = req.body;
-<<<<<<< HEAD
-        
-        if (!Domain || !siteId) {
-            return res.status(400).json({ message: "Domain and siteId are required" });
-        }
-=======
         console.log('a');
         console.log(req.body);
         console.log(Domain);
@@ -122,7 +103,55 @@
         const page = await browser.newPage();
 
         await page.goto(`https://${Domain}`, { waitUntil: "networkidle2" });
->>>>>>> b0c2f3d0
+
+        // Evaluate if script with matching siteId exists
+        const scriptExists = await page.evaluate((scriptSrc, siteId) => {
+            const scripts = Array.from(document.querySelectorAll('script'));
+            return scripts.some(script => script.src === scriptSrc && script.getAttribute('site-id') === siteId);
+        }, scriptSrc, siteId);
+
+        await browser.close();
+
+        if (scriptExists) {
+            console.log('rrrrr');
+            await Website.findOneAndUpdate(
+                { Domain },
+                { $set: { isVerified: true } },
+                { new: true }
+            );
+            return res.status(200).json({ message: "Script found" });
+        } else {
+            return res.status(404).json({ message: "Script not found" });
+        }
+
+    } catch (e) {
+        console.error('Error while fetching the website', e);
+        res.status(500).json({ message: 'Error while web scraping', error: e.message });
+    }
+};
+
+exports.getWebsitesOfTeam = async (req, res) => {
+    try {
+        const { teamName } = req.body;
+        if (!teamName) return res.status(400).json({ message: "Required fields are missing" });
+
+        const team = await Team.findOne({ name: teamName }).populate('websites');
+        if (!team) return res.status(404).json({ message: "Team not found" });
+        console.log(typeof(team.websites));
+        return res.status(200).json({ message: "Websites fetched successfully", websites: team.websites });
+    } catch (e) {
+        console.error("Error while fetching websites", e);
+        res.status(500).json({ message: 'Error while fetching websites', error: e.message });
+    }
+}
+
+exports.verify = async (req, res) => {
+    try {
+        const { Domain, siteId } = req.body;
+        
+        if (!Domain || !siteId) {
+            return res.status(400).json({ message: "Domain and siteId are required" });
+        }
 
         const targetScriptSrc = "https://cryptique-cdn.vercel.app/scripts/analytics/1.0.1/cryptique.script.min.js";
         
@@ -142,7 +171,6 @@
         let foundScript = false;
         let foundSiteId = false;
 
-<<<<<<< HEAD
         
         $('script').each((i, element) => {
             const script = $(element);
@@ -171,18 +199,6 @@
 
         if (!foundScript) {
             return res.status(404).json({ message: "Cryptique analytics script not found on the page" });
-=======
-        if (scriptExists) {
-            console.log('rrrrr');
-            await Website.findOneAndUpdate(
-                { Domain },
-                { $set: { isVerified: true } },
-                { new: true }
-            );
-            return res.status(200).json({ message: "Script found" });
-        } else {
-            return res.status(404).json({ message: "Script not found" });
->>>>>>> b0c2f3d0
         }
 
         if (!foundSiteId) {
@@ -196,15 +212,8 @@
             { new: true }
         );
 
-<<<<<<< HEAD
         return res.status(200).json({ message: "Verification successful" });
 
-=======
-        const team = await Team.findOne({ name: teamName }).populate('websites');
-        if (!team) return res.status(404).json({ message: "Team not found" });
-        console.log(typeof(team.websites));
-        return res.status(200).json({ message: "Websites fetched successfully", websites: team.websites });
->>>>>>> b0c2f3d0
     } catch (e) {
         console.error('Verification error:', e);
         return res.status(500).json({ message: 'Verification failed', error: e.message});
