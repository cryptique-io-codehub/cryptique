const axios = require("axios");
const cheerio = require("cheerio");
const Website=require("../models/website");
const Team=require("../models/team");
const { v4: uuidv4 } = require('uuid');
const puppeteer = require('puppeteer');

exports.addWebsite=async (req,res)=>{
   try{

        const {teamName,Domain,Name}=req.body;
        console.log(teamName);
        console.log(Domain);
        console.log(Name);

        if(!teamName && !Domain) return res.status(400).json({message:"Required field is missing"});

        const checkTeam=await Team.findOne({name:teamName});

        if(!checkTeam) return res.status(404).json({message:"Team not found"});

        const siteId = uuidv4(); 
        console.log(siteId);
        const newWebsite=new Website({
            siteId,
            Domain,
            Name:Name || '',
            team:checkTeam._id,
        })
        console.log('c');
        await newWebsite.save();
        console.log('b');
        
        await Team.findOneAndUpdate(
            { name: teamName }, 
            { $push: { websites: newWebsite._id } },
            { new: true } 
        );
        console.log('ritik');
        return res.status(200).json({message:"Website added successfully",website:newWebsite});

   }catch(e){

        console.error("Error while adding website",e);

        res.status(500).json({ message: 'Error creating user', error: error.message });

   }

}

exports.deleteWebsite=async (req,res)=>{
    try{

        const {teamName,webId}=req.body;

        if(!webId && !teamName) return res.status(400).json({message:"Required fields are missing"});

        const checkTeam=await Team.findOne({name:teamName});

        if(!checkTeam) return res.status(404).json({message:"Team not found"});

        const website=await Website.deleteOne({_id:webId});

        if(website.deletedCount===0) {

            return res.status(404).json({message:"Website not found"});

        }else {

            const team = await Team.findOneAndUpdate(
                { name: teamName }, 
                { $pull: { websites: webId } }, 
                { new: true } 
            );

            return res.status(200).json({message:"website deleted successfully",website});
        }

    }catch(e){

        console.error("Error while deleting website",e);

        res.status(500).json({ message: 'Error while deleting the website', error: e.message });

    }
}


<<<<<<< HEAD
        const {Domain,siteId}=req.body;
        // console.log(Domain);
        // console.log(siteId);
        if(!Domain && !siteId) return res.status(400).json({message:"Required fields are missing"});

        const {data}=await axios.get(`http://${Domain}`);
        

        const $=cheerio.load(data);
        //put our script source link here
        console.log($);
        const scriptSrc='https://cryptique-cdn.vercel.app/scripts/analytics/1.0.1/cryptique.script.min.js';
        const scriptTag=$(`script[src="${scriptSrc}"][site-id="${siteId}"]`);
        // console.log(scriptTag);
        if(scriptTag.length>0) {
            console.log('bbb');
=======

exports.verify = async (req, res) => {
    try {
        const { Domain, siteId } = req.body;
        if (!Domain || !siteId) return res.status(400).json({ message: "Required fields are missing" });

        const scriptSrc = "https://cryptique-cdn.vercel.app/scripts/analytics/1.0.1/cryptique.script.min.js";

        const browser = await puppeteer.launch({ headless: "new" });
        const page = await browser.newPage();

        await page.goto(`http://${Domain}`, { waitUntil: "networkidle2" });

        // Evaluate if script with matching siteId exists
        const scriptExists = await page.evaluate((scriptSrc, siteId) => {
            const scripts = Array.from(document.querySelectorAll('script'));
            return scripts.some(script => script.src === scriptSrc && script.getAttribute('site-id') === siteId);
        }, scriptSrc, siteId);

        await browser.close();

        if (scriptExists) {
>>>>>>> 0e2d1e8a
            await Website.findOneAndUpdate(
                { Domain },
                { $set: { isVerified: true } },
                { new: true }
            );
            return res.status(200).json({ message: "Script found" });
        } else {
            return res.status(404).json({ message: "Script not found" });
        }

    } catch (e) {
        console.error('Error while fetching the website', e);
        res.status(500).json({ message: 'Error while web scraping', error: e.message });
    }
};<|MERGE_RESOLUTION|>--- conflicted
+++ resolved
@@ -87,24 +87,6 @@
 }
 
 
-<<<<<<< HEAD
-        const {Domain,siteId}=req.body;
-        // console.log(Domain);
-        // console.log(siteId);
-        if(!Domain && !siteId) return res.status(400).json({message:"Required fields are missing"});
-
-        const {data}=await axios.get(`http://${Domain}`);
-        
-
-        const $=cheerio.load(data);
-        //put our script source link here
-        console.log($);
-        const scriptSrc='https://cryptique-cdn.vercel.app/scripts/analytics/1.0.1/cryptique.script.min.js';
-        const scriptTag=$(`script[src="${scriptSrc}"][site-id="${siteId}"]`);
-        // console.log(scriptTag);
-        if(scriptTag.length>0) {
-            console.log('bbb');
-=======
 
 exports.verify = async (req, res) => {
     try {
@@ -127,7 +109,6 @@
         await browser.close();
 
         if (scriptExists) {
->>>>>>> 0e2d1e8a
             await Website.findOneAndUpdate(
                 { Domain },
                 { $set: { isVerified: true } },
