const express = require("express");
const { connect } = require("mongoose");
const cors = require("cors");
require("dotenv").config();
const userRouter = require("./routes/userRouter");
const bodyParser = require("body-parser");
const app = express();
const PORT = process.env.PORT || 3001;

<<<<<<< HEAD
=======
// Debug environment variables
console.log('Main app environment check:', {
  hasGeminiApi: !!process.env.GEMINI_API,
  nodeEnv: process.env.NODE_ENV,
  envKeys: Object.keys(process.env)
});

>>>>>>> ac7f7c1d
// Connect to MongoDB
connect(process.env.MONGODB_URI).then(() => {
  console.log("Connected to the database");
});

<<<<<<< HEAD
// Configure CORS with specific options
const corsOptions = {
  origin: function (origin, callback) {
    // Allow requests with no origin (like mobile apps or curl requests)
    if (!origin) return callback(null, true);
    
    // Allow all origins for analytics tracking
    callback(null, true);
  },
  methods: ['GET', 'POST', 'PUT', 'DELETE', 'OPTIONS'],
  allowedHeaders: ['Content-Type', 'Authorization', 'X-Requested-With'],
  credentials: true,
  maxAge: 86400 // 24 hours
};

app.use(cors(corsOptions));
=======
app.use(cors({
  origin: ["http://localhost:3000", "https://app.cryptique.io"],
  methods: ['GET', 'POST', 'PUT', 'DELETE', 'OPTIONS'],
  allowedHeaders: ['Content-Type', 'Authorization'],
  credentials: true
}));

>>>>>>> ac7f7c1d
app.use(bodyParser.json());

// Debug endpoint to check environment variables
app.get("/debug/env", (req, res) => {
  res.json({
    hasGeminiApi: !!process.env.GEMINI_API,
    nodeEnv: process.env.NODE_ENV,
    envCount: Object.keys(process.env).length
  });
});

// Debug endpoint to list all registered routes
app.get("/debug/routes", (req, res) => {
  const routes = [];
  app._router.stack.forEach(middleware => {
    if (middleware.route) {
      routes.push({
        path: middleware.route.path,
        methods: Object.keys(middleware.route.methods)
      });
    } else if (middleware.name === 'router') {
      middleware.handle.stack.forEach(handler => {
        if (handler.route) {
          routes.push({
            path: handler.route.path,
            methods: Object.keys(handler.route.methods)
          });
        }
      });
    }
  });
  res.json(routes);
});

// Load routes
console.log('Loading routes...');

app.use("/api/auth", userRouter);
app.use("/api/team", require("./routes/teamRouter"));
app.use("/api/sdk", require("./routes/sdkRouter"));
app.use("/api/website", require("./routes/websiteRouter"));
app.use("/api/analytics", require("./routes/analytics"));

// Load AI router with explicit error handling
try {
  const aiRouter = require("./routes/aiRouter");
  app.use("/api/ai", aiRouter);
  console.log('AI router loaded successfully at /api/ai');
} catch (error) {
  console.error('Error loading AI router:', error);
}

// Add catch-all route for debugging
app.use((req, res, next) => {
  console.log('Request received:', {
    method: req.method,
    path: req.path,
    body: req.body,
    query: req.query
  });
  next();
});

app.listen(PORT, () => {
  console.log(`Server is running on http://localhost:${PORT}`);
});<|MERGE_RESOLUTION|>--- conflicted
+++ resolved
@@ -7,8 +7,6 @@
 const app = express();
 const PORT = process.env.PORT || 3001;
 
-<<<<<<< HEAD
-=======
 // Debug environment variables
 console.log('Main app environment check:', {
   hasGeminiApi: !!process.env.GEMINI_API,
@@ -16,30 +14,11 @@
   envKeys: Object.keys(process.env)
 });
 
->>>>>>> ac7f7c1d
 // Connect to MongoDB
 connect(process.env.MONGODB_URI).then(() => {
   console.log("Connected to the database");
 });
 
-<<<<<<< HEAD
-// Configure CORS with specific options
-const corsOptions = {
-  origin: function (origin, callback) {
-    // Allow requests with no origin (like mobile apps or curl requests)
-    if (!origin) return callback(null, true);
-    
-    // Allow all origins for analytics tracking
-    callback(null, true);
-  },
-  methods: ['GET', 'POST', 'PUT', 'DELETE', 'OPTIONS'],
-  allowedHeaders: ['Content-Type', 'Authorization', 'X-Requested-With'],
-  credentials: true,
-  maxAge: 86400 // 24 hours
-};
-
-app.use(cors(corsOptions));
-=======
 app.use(cors({
   origin: ["http://localhost:3000", "https://app.cryptique.io"],
   methods: ['GET', 'POST', 'PUT', 'DELETE', 'OPTIONS'],
@@ -47,7 +26,6 @@
   credentials: true
 }));
 
->>>>>>> ac7f7c1d
 app.use(bodyParser.json());
 
 // Debug endpoint to check environment variables
