--- conflicted
+++ resolved
@@ -10,12 +10,7 @@
   console.log("Connected to the database");
 });
 
-<<<<<<< HEAD
-app.use(cors());
-
-=======
 app.use(cors({ origin:[ "http://localhost:3000",process.env.CORS_ORIGIN] }));
->>>>>>> 1bf3e0e5
 app.use(bodyParser.json());
 app.get("/", (req, res) => {
   res.send(
