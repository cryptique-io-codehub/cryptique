--- conflicted
+++ resolved
@@ -30,11 +30,7 @@
     <script>
       var script = document.createElement('script');
       script.src = 'https://cryptique-cdn.vercel.app/scripts/analytics/1.0.1/cryptique.script.min.js';
-<<<<<<< HEAD
-      script.setAttribute('site-id', '57ab3ccb-f0bf-4b09-a49e-d8c31503c42a');
-=======
       script.setAttribute('site-id', '813c0903-d698-4a4a-9e14-1e052c7e36c');
->>>>>>> 0e2d1e8a
       document.head.appendChild(script);
     </script>
 
