--- conflicted
+++ resolved
@@ -44,118 +44,6 @@
       return;
     }
 
-<<<<<<< HEAD
-  // Create empty chart data with zero values
-  const createEmptyChartData = () => {
-    const timeLabels = Array(24).fill().map((_, i) => `${i.toString().padStart(2, '0')}:00`);
-    const dataPoints = timeLabels.map(time => ({
-      time,
-      visitors: 0,
-      wallets: 0,
-      absoluteVisitors: 0,
-      absoluteWallets: 0
-    }));
-
-    setChartData({
-      datasets: {
-        visitors: Array(24).fill(0),
-        wallets: Array(24).fill(0),
-        absoluteVisitors: Array(24).fill(0),
-        absoluteWallets: Array(24).fill(0)
-      },
-      timeLabels,
-      dataPoints
-    });
-  };
-
-  const processAnalyticsData = () => {
-    try {
-      console.log("Processing analytics data:", analytics);
-      
-      // Extract and format hourly stats from the data structure
-      const hourlySnapshotData = analytics.hourlyStats.analyticsSnapshot.map(snapshot => ({
-        timeStamp: snapshot.hour,
-        stats: {
-          totalVisitors: Number(snapshot.analyticsId.totalVisitors) || 0,
-          walletsConnected: Number(snapshot.analyticsId.walletsConnected) || 0
-        }
-      }));
-      
-      console.log("Hourly snapshot data:", hourlySnapshotData);
-      
-      // Sort hourlyStats by timestamp to ensure chronological order
-      const sortedStats = [...hourlySnapshotData].sort((a, b) => 
-        new Date(a.timeStamp) - new Date(b.timeStamp)
-      );
-      
-      console.log("Sorted stats:", sortedStats);
-      
-      // Extract time labels from timestamps (in HH:MM format)
-      const timeLabels = sortedStats.map(stat => {
-        const date = new Date(stat.timeStamp);
-        return `${date.getHours().toString().padStart(2, '0')}:${date.getMinutes().toString().padStart(2, '0')}`;
-      });
-      
-      console.log("Time labels:", timeLabels);
-      
-      // Get absolute values from each timestamp
-      const absoluteVisitors = sortedStats.map(stat => stat.stats.totalVisitors);
-      const absoluteWallets = sortedStats.map(stat => stat.stats.walletsConnected);
-      
-      console.log("Absolute visitors:", absoluteVisitors);
-      console.log("Absolute wallets:", absoluteWallets);
-      
-      // Initialize arrays for new visitors/wallets
-      const visitors = [];
-      const wallets = [];
-      
-      // First point: new visitors and wallets are 0
-      visitors.push(0);
-      wallets.push(0);
-      
-      // Calculate differences for remaining points
-      for (let i = 1; i < sortedStats.length; i++) {
-        const newVisitors = Math.max(0, absoluteVisitors[i] - absoluteVisitors[i-1]);
-        const newWallets = Math.max(0, absoluteWallets[i] - absoluteWallets[i-1]);
-        
-        visitors.push(newVisitors);
-        wallets.push(newWallets);
-      }
-      
-      console.log("New visitors per point:", visitors);
-      console.log("New wallets per point:", wallets);
-      
-      // Create dataPoints array
-      const dataPoints = sortedStats.map((stat, i) => ({
-        time: timeLabels[i],
-        visitors: visitors[i],
-        wallets: wallets[i],
-        absoluteVisitors: absoluteVisitors[i],
-        absoluteWallets: absoluteWallets[i],
-        timestamp: new Date(stat.timeStamp)
-      }));
-      
-      console.log("Data points:", dataPoints);
-
-      // Update chart data
-      setChartData({
-        datasets: {
-          visitors,
-          wallets,
-          absoluteVisitors,
-          absoluteWallets
-        },
-        timeLabels,
-        dataPoints
-      });
-    } catch (error) {
-      console.error('Error processing analytics data:', error);
-      console.error('Error details:', error.message);
-      console.error('Stack trace:', error.stack);
-      createEmptyChartData();
-    }
-  };
-=======
     const finalData = {};
     console.log('Raw Analytics Data:', analytics);
     console.log('Sessions:', analytics.sessions);
@@ -274,7 +162,6 @@
 
     setChartData(formattedData);
   }, [analytics, timeframe]);
->>>>>>> 5d6e5601
 
   if (isLoading) {
     return (
@@ -380,118 +267,6 @@
                       <p className="text-purple-500">Wallets Connected: {payload[1]?.value || 0}</p>
                     </div>
                   );
-<<<<<<< HEAD
-                })}
-              </g>
-              
-              {/* X-axis line */}
-              <line 
-                x1="0" 
-                y1="100" 
-                x2="100" 
-                y2="100" 
-                stroke="#e5e7eb" 
-                strokeWidth="1" 
-              />
-              
-              {/* Visitors area (yellow) */}
-              <path 
-                d={generateAreaPath(visitorPoints)}
-                fill="rgba(252, 211, 77, 0.5)" 
-                stroke="none"
-              />
-              
-              {/* Wallets area (purple) */}
-              <path 
-                d={generateAreaPath(walletPoints)}
-                fill="rgba(124, 58, 237, 0.7)" 
-                stroke="none"
-              />
-              
-              {/* Visitors line */}
-              <path 
-                d={generateLinePath(visitorPoints)}
-                fill="none"
-                stroke="#f6d667"
-                strokeWidth="0.7"
-                strokeLinejoin="round"
-              />
-              
-              {/* Wallets line */}
-              <path 
-                d={generateLinePath(walletPoints)}
-                fill="none"
-                stroke="#8b5cf6"
-                strokeWidth="0.7"
-                strokeLinejoin="round"
-              />
-              
-              {/* Data point markers */}
-              {visitorPoints.map((point, index) => (
-                <circle
-                  key={`visitor-${index}`}
-                  cx={point.x}
-                  cy={point.y}
-                  r="0.8"
-                  fill={selectedDataPoint === (chartData?.dataPoints?.[index] || null) ? "#eab308" : "#fcd34d"}
-                  stroke={selectedDataPoint === (chartData?.dataPoints?.[index] || null) ? "#fef3c7" : "none"}
-                  strokeWidth="0.3"
-                  className="cursor-pointer"
-                  onClick={() => handleDataPointClick(chartData?.dataPoints?.[index])}
-                />
-              ))}
-              
-              {walletPoints.map((point, index) => (
-                <circle
-                  key={`wallet-${index}`}
-                  cx={point.x}
-                  cy={point.y}
-                  r="0.8"
-                  fill={selectedDataPoint === (chartData?.dataPoints?.[index] || null) ? "#7c3aed" : "#8b5cf6"}
-                  stroke={selectedDataPoint === (chartData?.dataPoints?.[index] || null) ? "#ede9fe" : "none"}
-                  strokeWidth="0.3"
-                  className="cursor-pointer"
-                  onClick={() => handleDataPointClick(chartData?.dataPoints?.[index])}
-                />
-              ))}
-            </svg>
-          </div>
-        </div>
-      </div>
-      
-      {/* X-axis time labels with fixed positioning */}
-      <div className="mt-2 flex justify-between text-xs text-gray-500 px-2 h-8">
-        {chartData && chartData.timeLabels && chartData.timeLabels.length > 0 && (
-          <>
-            {/* Only render a subset of labels if there are too many */}
-            {chartData.timeLabels.map((label, index) => {
-              // Skip some labels if there are too many to fit
-              const totalLabels = chartData.timeLabels.length;
-              
-              // Determine how many labels to skip based on total number
-              let skipFactor = 1;
-              if (totalLabels > 12) skipFactor = Math.ceil(totalLabels / 12);
-              
-              // Only show labels at regular intervals, always show first and last
-              if (index % skipFactor === 0 || index === 0 || index === totalLabels - 1) {
-                return (
-                  <div 
-                    key={index}
-                    className="text-center"
-                    style={{
-                      // Position each label within the flex container
-                      width: `${100 / (Math.ceil(totalLabels / skipFactor) + (totalLabels % skipFactor === 0 ? 0 : 1))}%`
-                    }}
-                  >
-                    {label}
-                  </div>
-                );
-              }
-              return null;
-            })}
-          </>
-        )}
-=======
                 }
                 return null;
               }}
@@ -514,7 +289,6 @@
             />
           </AreaChart>
         </ResponsiveContainer>
->>>>>>> 5d6e5601
       </div>
     </div>
   );
