--- conflicted
+++ resolved
@@ -99,19 +99,6 @@
       if (finalData[timeKey]) {
         finalData[timeKey].visitors++;
         
-<<<<<<< HEAD
-        // Check if session has a wallet connection
-        if (session.wallet && session.wallet.walletAddress) {
-          if (!connectedWallets.has(session.wallet.walletAddress)) {
-            connectedWallets.add(session.wallet.walletAddress);
-            finalData[timeKey].walletConnects++;
-          }
-        }
-      }
-    });
-
-    // Initialize wallet counts for all time slots that haven't been set
-=======
         // Check if this session has a wallet connection
         if (session.wallet && session.wallet.walletAddress && session.wallet.walletAddress !== '') {
           finalData[timeKey].walletConnects++;
@@ -127,7 +114,6 @@
     console.log('Sessions-based wallet connection data:', finalData);
     
     // Ensure all time slots have walletConnects initialized
->>>>>>> ac7f7c1d
     Object.keys(finalData).forEach(key => {
       if (finalData[key].walletConnects === undefined) {
         finalData[key].walletConnects = 0;
